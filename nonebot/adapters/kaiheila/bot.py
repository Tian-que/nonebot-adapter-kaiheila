import re
from os import PathLike
from io import BytesIO, BufferedReader
from pathlib import Path
from typing import Any, Union, TYPE_CHECKING, BinaryIO, Dict, Optional, Literal, Callable, Tuple, Sequence

from nonebot.adapters import Bot as BaseBot
from nonebot.message import handle_event
from nonebot.typing import overrides

from .api import ApiClient
from .event import Event, MessageEvent
from .message import Message, MessageSegment, MessageSerializer
from .utils import log

if TYPE_CHECKING:
    from .event import Event
    from .adapter import Adapter
    from .message import Message, MessageSegment


def _check_at_me(bot: "Bot", event: MessageEvent):
    """
    :说明:

      检查消息开头或结尾是否存在 @机器人，去除并赋值 ``event.to_me``

    :参数:

      * ``bot: Bot``: Bot 对象
      * ``event: Event``: Event 对象
    """
    if not isinstance(event, MessageEvent):
        return

    # ensure message not empty
    # if not event.message:
    #     event.message.append(MessageSegment.text(""))

    if event.message_type == "private":
        event.to_me = True
    else:
        if event.message[0].type == "kmarkdown" and bot.self_id in event.extra.mention:
            event.to_me = True
            met_str = f"(met){bot.self_id}(met)"
            raw_met_str = f"@{bot.self_name}"

            content: str = event.message[0].data["content"].strip()
            raw_content: str = event.message[0].data["raw_content"].strip()
            if content.startswith(met_str):
                content = content[len(met_str):].lstrip()
                raw_content = raw_content[len(raw_met_str):].lstrip()
            elif content.endswith(met_str):
                content = content[:-len(met_str)].rstrip()
                raw_content = raw_content[:-len(raw_met_str)].rstrip()
            event.message[0].data["content"] = content
            event.message[0].data["raw_content"] = raw_content
            event.message[0].data["is_plain_text"] = True


def _check_nickname(bot: "Bot", event: MessageEvent):
    """
    :说明:

      检查消息开头是否存在昵称，去除并赋值 ``event.to_me``

    :参数:

      * ``bot: Bot``: Bot 对象
      * ``event: Event``: Event 对象
    """
    first_msg_seg = event.message[0]
    if first_msg_seg.type != "text":
        return

    first_text = first_msg_seg.data["content"]

    nicknames = set(filter(lambda n: n, bot.config.nickname))
    if nicknames:
        # check if the user is calling me with my nickname
        nickname_regex = "|".join(nicknames)
        m = re.search(rf"^({nickname_regex})([\s,，]*|$)", first_text, re.IGNORECASE)
        if m:
            nickname = m.group(1)
            log("DEBUG", f"User is calling me {nickname}")
            event.to_me = True
            first_msg_seg.data["content"] = first_text[m.end():]


async def send(
        bot: "Bot",
        event: Event,
        message: Union[str, Message, MessageSegment],
        reply_sender: bool = False,
        is_temp_msg: bool = False,
        **kwargs: Any,
) -> Any:
    # 构造参数
    params = {**kwargs}

    # quote
    if reply_sender:
        params.setdefault("quote", getattr(event, "message_id"))

    # message_type
    if event.channel_type == 'GROUP':
        params.setdefault("message_type", "channel")

        # temp_target_id
        if is_temp_msg:
            params.setdefault("user_id", getattr(event, "user_id"))

        # target_id
        if getattr(event, "target_id", None):
            params.setdefault("channel_id", getattr(event, "target_id"))
    else:
        params.setdefault("message_type", "private")

        # target_id
        if getattr(event, "target_id", None):
            params.setdefault("user_id", getattr(event, "user_id"))

    params.setdefault("message", message)

    return await bot.send_msg(**params)


class Bot(BaseBot, ApiClient):
    """
    Kaiheila Bot 适配。
    """

    send_handler: Callable[
        ["Bot", Event, Union[str, Message, MessageSegment], bool, bool], Any
    ] = send

    def __init__(self, adapter: "Adapter", self_id: str, name: str, token: str):
        """
        :参数:

          * ``adapter: Adapter``: 适配器
          * ``self_id: str``: 机器人 ID
          * ``name: str``: 机器人用户名
          * ``token``: 机器人 token

        """
        super().__init__(adapter, self_id)
        self.self_name: str = name
        self.token: str = token

    @overrides(BaseBot)
    async def call_api(self, api: str, **data) -> Any:
        """
        :说明:

          调用 kaiheila 协议 API

        :参数:

          * ``api: str``: API 名称
          * ``**data: Any``: API 参数

        :返回:

          - ``Any``: API 调用返回数据

        :异常:

          - ``NetworkError``: 网络错误
          - ``ActionFailed``: API 调用失败
        """
        return await super().call_api(api, **data)

    async def handle_event(self, event: Event) -> None:
        if isinstance(event, MessageEvent):
            _check_at_me(self, event)
            _check_nickname(self, event)
            pass

        await handle_event(self, event)

    @overrides(BaseBot)
    async def send(
            self,
            event: Event,
            message: Union[str, Message, MessageSegment],
            reply_sender: bool = False,
            is_temp_msg: bool = False,
            **kwargs,
    ) -> Any:
        """
        :说明:

          根据 ``event``  向触发事件的主体发送消息。

        :参数:

          * ``event: Event``: Event 对象
          * ``message: Union[str, Message, MessageSegment]``: 要发送的消息
          * ``reply_sender: bool``: 是否回复原消息
          * ``is_temp_msg: bool``: 是否临时消息
          * ``**kwargs``: 覆盖默认参数

        :返回:

          - ``Any``: API 调用返回数据

        :异常:

          - ``ValueError``: 缺少 ``user_id``, ``channel_id``
          - ``NetworkError``: 网络错误
          - ``ActionFailed``: API 调用失败
        """
        return await self.__class__.send_handler(self, event, message, reply_sender, is_temp_msg, **kwargs)

    async def send_private_msg(
            self,
            *,
            user_id: str,
            message: Union[str, Message, MessageSegment],
            quote: Optional[str] = None
    ) -> Dict[str, Any]:
        """发送私聊消息。

            user_id: 对方用户ID
            message: 要发送的内容，字符串类型将作为纯文本消息发送
            quote: 回复某条消息的消息ID
        """
        return await self.send_msg(message_type="private",
                                   user_id=user_id,
                                   message=message,
                                   quote=quote)

    async def send_channel_msg(
            self,
            *,
            channel_id: str,
            message: Union[str, Message, MessageSegment],
            quote: Optional[str] = None
    ) -> Dict[str, Any]:
        """发送频道消息。

            channel_id: 频道ID
            message: 要发送的内容，字符串类型将作为纯文本消息发送
            quote: 回复某条消息的消息ID
        """
        return await self.send_msg(message_type="channel",
                                   channel_id=channel_id,
                                   message=message,
                                   quote=quote)

    async def send_temp_msg(
            self,
            *,
            user_id: str,
            channel_id: str,
            message: Union[str, Message, MessageSegment],
            quote: Optional[str] = None
    ) -> Dict[str, Any]:
        """发送频道临时消息。该消息不会存数据库，但是会在频道内只给该用户推送临时消息。用于在频道内针对用户的操作进行单独的回应通知等。

            channel_id: 频道ID
            message: 要发送的内容，字符串类型将作为纯文本消息发送
            quote: 回复某条消息的消息ID
        """
        return await self.send_msg(message_type="temp",
                                   user_id=user_id,
                                   channel_id=channel_id,
                                   message=message,
                                   quote=quote)

    async def send_msg(
            self,
            *,
            message_type: Literal['private', 'channel', 'temp', ''] = '',
            user_id: Optional[str] = None,
            channel_id: Optional[str] = None,
            message: Union[str, Message, MessageSegment],
            quote: Optional[str] = None
    ) -> Dict[str, Any]:
        """发送消息。

        参数:
            message_type: 消息类型，支持 `private`、`channel`、`temp`，分别对应私聊、频道，如不传入，则根据传入的 `*_id` 参数判断
            user_id: 对方用户ID（消息类型为 `private`、`temp` 时需要）
            channel_id: 频道ID（消息类型为 `channel`、`temp` 时需要）
            message: 要发送的内容，字符串类型将作为纯文本消息发送
            quote: 回复某条消息的消息ID
        """
        # 接口文档：
        # https://developer.kaiheila.cn/doc/http/direct-message#%E5%8F%91%E9%80%81%E7%A7%81%E4%BF%A1%E8%81%8A%E5%A4%A9%E6%B6%88%E6%81%AF
        # https://developer.kaiheila.cn/doc/http/message#%E5%8F%91%E9%80%81%E9%A2%91%E9%81%93%E8%81%8A%E5%A4%A9%E6%B6%88%E6%81%AF
        params = {}

        # type & content
        if isinstance(message, Message):
            params["type"], params["content"] = await MessageSerializer(message).serialize()
        elif isinstance(message, MessageSegment):
            params["type"], params["content"] = await MessageSerializer(Message(message)).serialize()
        else:
            params["type"], params["content"] = 1, message

        # quote
        if quote:
            params["quote"] = quote

        # target_id & api
        if message_type == "channel":
            params["target_id"] = channel_id
            api = "message/create"
        elif message_type == "private":
            params["target_id"] = user_id
            api = "direct-message/create"
        elif message_type == "temp":
            params["target_id"] = channel_id
            params["temp_target_id"] = user_id
            api = "message/create"
        else:
            if channel_id and not user_id:
                params["target_id"] = channel_id
                api = "message/create"
            elif not channel_id and user_id:
                params["target_id"] = user_id
                api = "direct-message/create"
            elif channel_id and user_id:
                params["target_id"] = channel_id
                params["temp_target_id"] = user_id
                api = "message/create"
            else:
                raise ValueError(f"channel_id 和 user_id 不能同时为 None")

        return await self.call_api(api, **params)

    async def upload_file(self, file: Union[str, PathLike[str], BinaryIO, bytes],
                          filename: Optional[str] = None) -> str:
        """
        上传文件。

        参数:
            file: 文件，可以是文件路径（str, PathLike[str]）、打开的文件流（BinaryIO）、或二进制数据（bytes）
            filename: 文件名

        返回值:
            文件的 URL
        """
<<<<<<< HEAD
        if isinstance(file, BytesIO):
            file = file.getvalue()
        elif isinstance(file, BufferedReader):
            file = file.read()
        elif isinstance(file, str) or isinstance(file, Path):
            with open(file, "rb") as img:
                file = img.read()
        # 旧版本API是直接把三元组传参到file，这里处理兼容性
        # 经过测试，服务器会用从文件读取到的mime覆盖掉我们传过去的mime
        file = (filename or "upload-file", file, "application/octet-stream")
        result = await self.asset_create(file=file)
        return result.url
=======
        file = (filename or "upload-file", file, "application/octet-stream")
        result = await self.call_api("asset/create", file=file)
        return result.get("url")
>>>>>>> 64df6a74
<|MERGE_RESOLUTION|>--- conflicted
+++ resolved
@@ -343,7 +343,6 @@
         返回值:
             文件的 URL
         """
-<<<<<<< HEAD
         if isinstance(file, BytesIO):
             file = file.getvalue()
         elif isinstance(file, BufferedReader):
@@ -351,13 +350,7 @@
         elif isinstance(file, str) or isinstance(file, Path):
             with open(file, "rb") as img:
                 file = img.read()
-        # 旧版本API是直接把三元组传参到file，这里处理兼容性
         # 经过测试，服务器会用从文件读取到的mime覆盖掉我们传过去的mime
         file = (filename or "upload-file", file, "application/octet-stream")
         result = await self.asset_create(file=file)
-        return result.url
-=======
-        file = (filename or "upload-file", file, "application/octet-stream")
-        result = await self.call_api("asset/create", file=file)
-        return result.get("url")
->>>>>>> 64df6a74
+        return result.url