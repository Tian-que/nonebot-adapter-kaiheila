import re
import asyncio
import inspect
import json
import zlib
from typing import Any, Dict, List, Type, Union, Callable, Optional

import aiohttp
from nonebot.adapters import Adapter as BaseAdapter
from nonebot.drivers import (
    URL,
    Driver,
    Request,
    WebSocket,
    ForwardDriver,
)
from nonebot.typing import overrides
from nonebot.utils import escape_tag
from pygtrie import StringTrie

from . import event
from .api import api_handler
from .bot import Bot
from .config import Config as KaiheilaConfig
from .event import *
from .event import OriginEvent
from .exception import ApiNotAvailable, ReconnectError, TokenError, ActionFailed
from .message import Message, MessageSegment
from .utils import ResultStore, log, _handle_api_result

RECONNECT_INTERVAL = 3.0


class Adapter(BaseAdapter):
    # init all event models
    event_models: StringTrie = StringTrie(separator=".")
    for model_name in dir(event):
        model = getattr(event, model_name)
        if not inspect.isclass(model) or not issubclass(model, OriginEvent):
            continue
        event_models["." + model.__event__] = model

    @overrides(BaseAdapter)
    def __init__(self, driver: Driver, **kwargs: Any):
        super().__init__(driver, **kwargs)
        self.kaiheila_config: KaiheilaConfig = KaiheilaConfig(**self.config.dict())
        self.api_root = f'https://www.kaiheila.cn/api/v3/'
        self.connections: Dict[str, WebSocket] = {}
        self.tasks: List[asyncio.Task] = []
        self.setup()

    # OK
    @classmethod
    @overrides(BaseAdapter)
    def get_name(cls) -> str:
        return "Kaiheila"

    # OK
    def setup(self) -> None:
        if not isinstance(self.driver, ForwardDriver):
            log(
                "WARNING",
                f"Current driver {self.config.driver} don't support forward connections! Ignored",
            )
        else:
            self.driver.on_startup(self.start_forward)
            self.driver.on_shutdown(self.stop_forward)
            self.driver.on_bot_connect(self.start_heartbeat)

    @overrides(BaseAdapter)
    async def _call_api(self, bot: Bot, api: str, **data) -> Any:
        if isinstance(self.driver, ForwardDriver):
            if not self.api_root:
                raise ApiNotAvailable()

            match = re.findall(r'[A-Z]', api)
            if len(match) > 0:
                for m in match:
                    api = api.replace(m, "-"+m.lower())
            api = api.replace("_","/")

            if api.startswith("/api/v3/"):
                api = api[len("/api/v3/"):]
            elif api.startswith("api/v3"):
                api = api[len("api/v3"):]
            api = api.strip("/")
<<<<<<< HEAD
            log("DEBUG", f"Calling API <y>{api}</y>")
            return await api_handler(self,bot,api,**data)
        
=======

            # 判断 POST 或 GET
            method = get_api_method(api) if not data.get("method") else data.get("method")

            headers = data.get("headers", {})

            files = None
            query = None
            body = None

            if "files" in data:
                files = data["files"]
                del data["files"]
            elif "file" in data:  # 目前只有asset/create接口需要上传文件（大概）
                files = {"file": data["file"]}
                del data["file"]

            if "query" in data:
                query = data["query"]
                del data["query"]

            if len(data) > 0:
                body = data

            if bot.token is not None:
                headers["Authorization"] = f"Bot {bot.token}"

            request = Request(
                method,
                self.api_root + api,
                headers=headers,
                params=query,
                data=body,
                files=files,
                timeout=self.config.api_timeout,
            )

            response = await self.driver.request(request)
            if 200 <= response.status_code < 300:
                if not response.content:
                    raise ValueError("Empty response")
                result = json.loads(response.content)
                return _handle_api_result(result)
            else:
                # API调用失败也可能返回非200的状态码（如403）
                # 尝试输出更为详细的信息
                try:
                    result = json.loads(response.content)
                    return _handle_api_result(result)
                except json.decoder.JSONDecodeError:
                    raise ActionFailed(code=response.status_code)

>>>>>>> 64df6a74
        else:
            raise ApiNotAvailable

    async def get_bot_info(self, token) -> Dict:
        headers = {
            'Authorization': f'Bot {token}',
            'Content-type': 'application/json'
        }
        request = Request(
            "GET",
            self.api_root + 'user/me',
            headers=headers,
            timeout=self.config.api_timeout,
        )
        response = await self.driver.request(request)
        return json.loads(response.content)

    async def _get_gateway(self, token: str) -> str:
        headers = {
            'Authorization': f'Bot {token}',
            'Content-type': 'application/json'
        }

        params = {'compress': 1 if self.kaiheila_config.compress else 0}

        async with aiohttp.ClientSession() as session:
            async with session.get(f"{self.api_root}gateway/index",
                                   headers=headers,
                                   params=params) as resp:
                result = await resp.json()

        return _handle_api_result(result)["url"]

    async def start_forward(self) -> None:
        for bot in self.kaiheila_config.kaiheila_bots:
            try:
                bot_token = bot.token
                url = await self._get_gateway(bot_token)
                ws_url = URL(url)
                self.tasks.append(asyncio.create_task(self._forward_ws(ws_url, bot_token)))
            except TokenError as e:
                log(
                    "ERROR",
                    f"<r><bg #f8bbd0>Error token {bot_token} ,"
                    "please get the new token from https://developer.kaiheila.cn/app/index </bg #f8bbd0></r>",
                    e,
                )
            except Exception as e:
                log(
                    "ERROR",
                    f"<r><bg #f8bbd0>Error {bot_token} "
                    "to get the Gateway</bg #f8bbd0></r>",
                    e,
                )

    async def stop_forward(self) -> None:
        for task in self.tasks:
            if not task.done():
                task.cancel()

        await asyncio.gather(*self.tasks, return_exceptions=True)

    async def _forward_ws(self, url: URL, bot_token: str) -> None:
        headers = {}
        if bot_token:
            headers[
                "Authorization"
            ] = f"Bot {bot_token}"
        request = Request("GET", url, headers=headers)

        bot: Optional[Bot] = None

        while True:
            try:
                async with self.websocket(request) as ws:
                    log(
                        "DEBUG",
                        f"WebSocket Connection to {escape_tag(str(url))} established",
                    )
                    try:
                        data_decompress_func = zlib.decompress if self.kaiheila_config.compress else lambda x: x
                        while True:
                            data = await ws.receive()
                            data = data_decompress_func(data)
                            json_data = json.loads(data)
                            event = self.json_to_event(json_data, bot and bot.self_id)
                            if not event:
                                continue
                            if not bot:
                                if (
                                        not isinstance(event, LifecycleMetaEvent)
                                        or event.sub_type != "connect"
                                ):
                                    continue
                                bot_info = await self.get_bot_info(bot_token)
                                self_id = bot_info['data']['id']
                                bot = Bot(self, str(self_id), bot_info['data']['username'], bot_token)
                                self.connections[str(self_id)] = ws
                                self.bot_connect(bot)

                                log(
                                    "INFO",
                                    f"<y>Bot {escape_tag(str(self_id))}</y> connected",
                                )
                            asyncio.create_task(bot.handle_event(event))
                    except ReconnectError as e:
                        log(
                            "ERROR",
                            "<r><bg #f8bbd0>The current connection has expired"
                            f"for bot {escape_tag(bot.self_id)}. Trying to reconnect...</bg #f8bbd0></r>",
                            e,
                        )
                        break
                    except TokenError:
                        raise
                    except Exception as e:
                        log(
                            "ERROR",
                            "<r><bg #f8bbd0>Error while process data from websocket"
                            f"{escape_tag(str(url))}. Trying to reconnect...</bg #f8bbd0></r>",
                            e,
                        )
                        break
                    finally:
                        try:
                            await ws.close()
                        except Exception:
                            pass
                        if bot:
                            # 重新获取 gateway
                            url = await self._get_gateway(token=bot_token)
                            request = Request("GET", url, headers=headers)
                            # 清空本地的 sn 计数
                            ResultStore.set_sn(bot.self_id, 0)
                            self.connections.pop(bot.self_id, None)
                            self.bot_disconnect(bot)
                            bot = None
            except Exception as e:
                log(
                    "ERROR",
                    "<r><bg #f8bbd0>Error while setup websocket to "
                    f"{escape_tag(str(url))}. Trying to reconnect...</bg #f8bbd0></r>",
                    e,
                )

            await asyncio.sleep(RECONNECT_INTERVAL)

    async def start_heartbeat(self, bot: Bot) -> None:
        """
        每30s一次心跳
        :return:
        """
        while self.connections.get(bot.self_id):
            if self.connections.get(bot.self_id).closed:
                break
            await self.connections.get(bot.self_id).send(json.dumps({
                "s": 2,
                "sn": ResultStore.get_sn(bot.self_id)  # 客户端目前收到的最新的消息 sn
            }))
            await asyncio.sleep(26)

    @classmethod
    def json_to_event(
            cls, json_data: Any, self_id: Optional[str] = None,
    ) -> Optional[Event]:
        if not isinstance(json_data, dict):
            return None

        signal = json_data['s']

        if signal == SignalTypes.HELLO:
            if json_data['d']['code'] == 0:
                data = json_data['d']
                data["post_type"] = "meta_event"
                data["sub_type"] = 'connect'
                data["meta_event_type"] = "lifecycle"
                return LifecycleMetaEvent.parse_obj(data)
            elif json_data['d']['code'] == 40103:
                raise ReconnectError
            elif json_data['d']['code'] == 40101:
                raise TokenError("无效的 token")
            elif json_data['d']['code'] == 40102:
                raise TokenError("token 验证失败")
        elif signal == SignalTypes.PONG:
            data = dict()
            data["post_type"] = "meta_event"
            data["meta_event_type"] = "heartbeat"
            log(
                "DEBUG",
                f"<y>Bot {escape_tag(str(self_id))}</y> HeartBeat",
            )
            return HeartbeatMetaEvent.parse_obj(data)
        elif signal == SignalTypes.EVENT:
            ResultStore.set_sn(self_id, json_data["sn"])
        elif signal == SignalTypes.RECONNECT:
            raise ReconnectError
        elif signal == SignalTypes.RESUME_ACK:
            # 不存在的signal，resume是不可能resume的，这辈子都不会resume的，出了问题直接重连
            return

        # 屏蔽 Bot 自身的消息
        if json_data["d"].get("author_id") == self_id:
            return

        try:
            data = json_data['d']
            extra = data.get("extra")

            data['self_id'] = self_id
            data['group_id'] = data.get('target_id')
            data['time'] = data.get('msg_timestamp')
            data['user_id'] = data.get('author_id') if data.get('author_id') != "1" else "SYSTEM"

            if data['type'] == EventTypes.sys:
                data['post_type'] = "notice"
                data['notice_type'] = extra.get('type')
                message = Message.template("{}").format(data["content"])
                data['message'] = message
                # data['notice_type'] = data.get('channel_type').lower()
                # data['notice_type'] = 'private' if data['notice_type'] == 'person' else data['notice_type']
            else:
                data['post_type'] = "message"
                data['sub_type'] = [i.name.lower() for i in EventTypes if i.value == extra.get('type')][0]
                data['message_type'] = data.get('channel_type').lower()
                data['message_type'] = 'private' if data['message_type'] == 'person' else data['message_type']
                data['extra']['content'] = data.get('content')
                data['event'] = data['extra']

            data['message_id'] = data.get('msg_id')
            post_type = data['post_type']
            detail_type = data.get(f"{post_type}_type")
            detail_type = f".{detail_type}" if detail_type else ""
            sub_type = data.get('sub_type')
            sub_type = f".{sub_type}" if sub_type else ""

            models = cls.get_event_model(post_type + detail_type + sub_type)
            for model in models:
                try:
                    event = model.parse_obj(data)
                    break
                except Exception as e:
                    log("DEBUG", "Event Parser Error", e)
            else:
                event = Event.parse_obj(json_data)
            log("DEBUG",str(event.dict()))
            return event
        except Exception as e:
            log(
                "ERROR",
                "<r><bg #f8bbd0>Failed to parse event. "
                f"Raw: {escape_tag(str(json_data))}</bg #f8bbd0></r>",
                e,
            )

    @classmethod
    def add_custom_model(cls, model: Type[Event]) -> None:
        if not model.__event__:
            raise ValueError("Event model's `__event__` attribute must be set")
        cls.event_models["." + model.__event__] = model

    @classmethod
    def get_event_model(cls, event_name: str) -> List[Type[Event]]:
        """
        :说明:

          根据事件名获取对应 ``Event Model`` 及 ``FallBack Event Model`` 列表, 不包括基类 ``Event``

        :返回:

          - ``List[Type[Event]]``
        """
        return [model.value for model in cls.event_models.prefixes("." + event_name)][
               ::-1
               ]

    @classmethod
    def custom_send(
            cls,
            send_func: Callable[[Bot, Event, Union[str, Message, MessageSegment]], None],
    ):
        setattr(Bot, "send_handler", send_func)<|MERGE_RESOLUTION|>--- conflicted
+++ resolved
@@ -24,7 +24,7 @@
 from .config import Config as KaiheilaConfig
 from .event import *
 from .event import OriginEvent
-from .exception import ApiNotAvailable, ReconnectError, TokenError, ActionFailed
+from .exception import ApiNotAvailable, ReconnectError, TokenError
 from .message import Message, MessageSegment
 from .utils import ResultStore, log, _handle_api_result
 
@@ -84,64 +84,9 @@
             elif api.startswith("api/v3"):
                 api = api[len("api/v3"):]
             api = api.strip("/")
-<<<<<<< HEAD
             log("DEBUG", f"Calling API <y>{api}</y>")
             return await api_handler(self,bot,api,**data)
-        
-=======
-
-            # 判断 POST 或 GET
-            method = get_api_method(api) if not data.get("method") else data.get("method")
-
-            headers = data.get("headers", {})
-
-            files = None
-            query = None
-            body = None
-
-            if "files" in data:
-                files = data["files"]
-                del data["files"]
-            elif "file" in data:  # 目前只有asset/create接口需要上传文件（大概）
-                files = {"file": data["file"]}
-                del data["file"]
-
-            if "query" in data:
-                query = data["query"]
-                del data["query"]
-
-            if len(data) > 0:
-                body = data
-
-            if bot.token is not None:
-                headers["Authorization"] = f"Bot {bot.token}"
-
-            request = Request(
-                method,
-                self.api_root + api,
-                headers=headers,
-                params=query,
-                data=body,
-                files=files,
-                timeout=self.config.api_timeout,
-            )
-
-            response = await self.driver.request(request)
-            if 200 <= response.status_code < 300:
-                if not response.content:
-                    raise ValueError("Empty response")
-                result = json.loads(response.content)
-                return _handle_api_result(result)
-            else:
-                # API调用失败也可能返回非200的状态码（如403）
-                # 尝试输出更为详细的信息
-                try:
-                    result = json.loads(response.content)
-                    return _handle_api_result(result)
-                except json.decoder.JSONDecodeError:
-                    raise ActionFailed(code=response.status_code)
-
->>>>>>> 64df6a74
+
         else:
             raise ApiNotAvailable
 
